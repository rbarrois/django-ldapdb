# -*- coding: utf-8 -*-
# This software is distributed under the two-clause BSD license.
# Copyright (c) The django-ldapdb project

import factory
import factory.django
import factory.fuzzy
import volatildap

from django.conf import settings
from django.contrib.auth import models as auth_models
from django.contrib.auth import hashers as auth_hashers
from django.core import management
from django.db import connections
from django.db.models import Q, Count
from django.test import TestCase

from ldapdb.backends.ldap.compiler import query_as_ldap, SQLCompiler
from examples.models import LdapUser, LdapGroup


groups = ('ou=groups,dc=example,dc=org', {
    'objectClass': ['top', 'organizationalUnit'], 'ou': ['groups']})
people = ('ou=people,dc=example,dc=org', {
    'objectClass': ['top', 'organizationalUnit'], 'ou': ['groups']})
contacts = ('ou=contacts,ou=groups,dc=example,dc=org', {
    'objectClass': ['top', 'organizationalUnit'], 'ou': ['groups']})
foogroup = ('cn=foogroup,ou=groups,dc=example,dc=org', {
    'objectClass': ['posixGroup'], 'memberUid': ['foouser', 'baruser'],
    'gidNumber': ['1000'], 'cn': ['foogroup']})
bargroup = ('cn=bargroup,ou=groups,dc=example,dc=org', {
    'objectClass': ['posixGroup'], 'memberUid': ['zoouser', 'baruser'],
    'gidNumber': ['1001'], 'cn': ['bargroup']})
wizgroup = ('cn=wizgroup,ou=groups,dc=example,dc=org', {
    'objectClass': ['posixGroup'], 'memberUid': ['wizuser', 'baruser'],
    'gidNumber': ['1002'], 'cn': ['wizgroup']})
foouser = ('uid=foouser,ou=people,dc=example,dc=org', {
    'cn': [b'F\xc3\xb4o Us\xc3\xa9r'],
    'objectClass': ['posixAccount', 'shadowAccount', 'inetOrgPerson'],
    'loginShell': ['/bin/bash'],
    'jpegPhoto': [
        b'\xff\xd8\xff\xe0\x00\x10JFIF\x00\x01\x01\x01\x00H\x00H\x00\x00\xff'
        b'\xfe\x00\x1cCreated with GIMP on a Mac\xff\xdb\x00C\x00\x05\x03\x04'
        b'\x04\x04\x03\x05\x04\x04\x04\x05\x05\x05\x06\x07\x0c\x08\x07\x07\x07'
        b'\x07\x0f\x0b\x0b\t\x0c\x11\x0f\x12\x12\x11\x0f\x11\x11\x13\x16\x1c'
        b'\x17\x13\x14\x1a\x15\x11\x11\x18!\x18\x1a\x1d\x1d\x1f\x1f\x1f\x13'
        b'\x17"$"\x1e$\x1c\x1e\x1f\x1e\xff\xdb\x00C\x01\x05\x05\x05\x07\x06\x07'
        b'\x0e\x08\x08\x0e\x1e\x14\x11\x14\x1e\x1e\x1e\x1e\x1e\x1e\x1e\x1e\x1e'
        b'\x1e\x1e\x1e\x1e\x1e\x1e\x1e\x1e\x1e\x1e\x1e\x1e\x1e\x1e\x1e\x1e\x1e'
        b'\x1e\x1e\x1e\x1e\x1e\x1e\x1e\x1e\x1e\x1e\x1e\x1e\x1e\x1e\x1e\x1e\x1e'
        b'\x1e\x1e\x1e\x1e\x1e\x1e\x1e\xff\xc0\x00\x11\x08\x00\x08\x00\x08\x03'
        b'\x01"\x00\x02\x11\x01\x03\x11\x01\xff\xc4\x00\x15\x00\x01\x01\x00\x00'
        b'\x00\x00\x00\x00\x00\x00\x00\x00\x00\x00\x00\x00\x00\x08\xff\xc4\x00'
        b'\x19\x10\x00\x03\x01\x01\x01\x00\x00\x00\x00\x00\x00\x00\x00\x00\x00'
        b'\x00\x00\x01\x02\x06\x11A\xff\xc4\x00\x14\x01\x01\x00\x00\x00\x00\x00'
        b'\x00\x00\x00\x00\x00\x00\x00\x00\x00\x00\x00\xff\xc4\x00\x14\x11\x01'
        b'\x00\x00\x00\x00\x00\x00\x00\x00\x00\x00\x00\x00\x00\x00\x00\x00\xff'
        b'\xda\x00\x0c\x03\x01\x00\x02\x11\x03\x11\x00?\x00\x9d\xf29wU5Q\xd6'
        b'\xfd\x00\x01\xff\xd9'],
    'uidNumber': ['2000'], 'gidNumber': ['1000'], 'sn': [b'Us\xc3\xa9r'],
    'homeDirectory': ['/home/foouser'], 'givenName': [b'F\xc3\xb4o'],
    'uid': ['foouser']})


class UserFactory(factory.django.DjangoModelFactory):
    username = factory.Faker('username')
    email = factory.Faker('email')
    is_active = True
    password = factory.LazyAttribute(lambda o: auth_hashers.make_password(o.cleartext_password))

    class Meta:
        model = auth_models.User

    class Params:
        cleartext_password = factory.fuzzy.FuzzyText(30)
        superuser = factory.Trait(
            is_staff=True,
            is_superuser=True,
        )


class BaseTestCase(TestCase):
    directory = {}

    @classmethod
    def setUpClass(cls):
        super(BaseTestCase, cls).setUpClass()
        cls.ldap_server = volatildap.LdapServer(
            initial_data=cls.directory,
            schemas=['core.schema', 'cosine.schema', 'inetorgperson.schema', 'nis.schema'],
        )
        settings.DATABASES['ldap']['USER'] = cls.ldap_server.rootdn
        settings.DATABASES['ldap']['PASSWORD'] = cls.ldap_server.rootpw
        settings.DATABASES['ldap']['NAME'] = cls.ldap_server.uri

    @classmethod
    def tearDownClass(cls):
        cls.ldap_server.stop()
        super(BaseTestCase, cls).tearDownClass()

    def setUp(self):
        super(BaseTestCase, self).setUp()
        self.ldap_server.start()


class ConnectionTestCase(BaseTestCase):
    directory = dict([people, foouser])

    def test_system_checks(self):
        management.call_command('check')

    def test_make_migrations(self):
        management.call_command('makemigrations', dry_run=True)

    def test_connection_options(self):
        LdapUser.objects.get(username='foouser')
        # self.assertEqual(self.ldapobj.get_option(ldap.OPT_X_TLS_DEMAND), True)

    def test_start_tls(self):
        # self.assertFalse(self.ldapobj.tls_enabled)
        LdapUser.objects.get(username='foouser')

    def test_bound_as_admin(self):
        LdapUser.objects.get(username='foouser')
        # self.assertEqual(self.ldapobj.bound_as, admin[0])


class GroupTestCase(BaseTestCase):
    directory = dict([groups, foogroup, bargroup, wizgroup, people, foouser])

    def test_count_none(self):
        qs = LdapGroup.objects.none()
        self.assertEqual(qs.count(), 0)

    def test_count_all(self):
        qs = LdapGroup.objects.all()
        self.assertEqual(qs.count(), 3)

    def test_aggregate_count(self):
        qs = LdapGroup.objects.all()
        result = qs.aggregate(num_groups=Count('name'))
        self.assertEqual(result['num_groups'], 3)

    def test_annotate_count(self):
        groups = LdapGroup.objects.order_by('name').annotate(num_usernames=Count('usernames'))
        self.assertEqual(len(groups), 3)
        self.assertEqual(groups[0].name, 'bargroup')
        self.assertEqual(groups[0].num_usernames, 2)
        self.assertEqual(groups[1].name, 'foogroup')
        self.assertEqual(groups[1].num_usernames, 2)
        self.assertEqual(groups[2].name, 'wizgroup')
        self.assertEqual(groups[2].num_usernames, 2)
        groups = LdapGroup.objects.filter(name='foogroup').annotate(num_usernames=Count('usernames'))
        self.assertEqual(len(groups), 1)
        self.assertEqual(groups[0].name, 'foogroup')
        self.assertEqual(groups[0].num_usernames, 2)
        groups = LdapGroup.objects.annotate(num_usernames=Count('usernames')).filter(name='foogroup')
        self.assertEqual(len(groups), 1)
        self.assertEqual(groups[0].name, 'foogroup')
        self.assertEqual(groups[0].num_usernames, 2)

    def test_length_all(self):
        qs = LdapGroup.objects.all()
        self.assertEqual(len(qs), 3)

    def test_length_none(self):
        qs = LdapGroup.objects.none()
        self.assertEqual(len(qs), 0)

    def test_ldap_filter(self):
        def get_filterstr(qs):
            connection = connections['ldap']
            compiler = SQLCompiler(
                query=qs.query,
                connection=connection,
                using=None,
            )
            return query_as_ldap(qs.query, compiler, connection).filterstr

        # single filter
        qs = LdapGroup.objects.filter(name='foogroup')
        self.assertEqual(get_filterstr(qs), '(&(objectClass=posixGroup)(cn=foogroup))')

        qs = LdapGroup.objects.filter(Q(name='foogroup'))
        self.assertEqual(get_filterstr(qs), '(&(objectClass=posixGroup)(cn=foogroup))')

        # AND filter
        qs = LdapGroup.objects.filter(gid=1000, name='foogroup')
        self.assertIn(get_filterstr(qs), [
            '(&(objectClass=posixGroup)(&(gidNumber=1000)(cn=foogroup)))',
            '(&(objectClass=posixGroup)(&(cn=foogroup)(gidNumber=1000)))',
        ])

        qs = LdapGroup.objects.filter(Q(gid=1000) & Q(name='foogroup'))
        self.assertIn(get_filterstr(qs), [
            '(&(objectClass=posixGroup)(&(gidNumber=1000)(cn=foogroup)))',
            '(&(objectClass=posixGroup)(&(cn=foogroup)(gidNumber=1000)))',
        ])

        # OR filter
        qs = LdapGroup.objects.filter(Q(gid=1000) | Q(name='foogroup'))
        self.assertIn(get_filterstr(qs), [
            '(&(objectClass=posixGroup)(|(gidNumber=1000)(cn=foogroup)))',
            '(&(objectClass=posixGroup)(|(cn=foogroup)(gidNumber=1000)))',
        ])

        # single exclusion
        qs = LdapGroup.objects.exclude(name='foogroup')
        self.assertEqual(get_filterstr(qs), '(&(objectClass=posixGroup)(!(cn=foogroup)))')

        qs = LdapGroup.objects.filter(~Q(name='foogroup'))
        self.assertEqual(get_filterstr(qs), '(&(objectClass=posixGroup)(!(cn=foogroup)))')

        # multiple exclusion
        qs = LdapGroup.objects.exclude(name='foogroup', gid=1000)
        self.assertIn(get_filterstr(qs), [
            '(&(objectClass=posixGroup)(!(&(gidNumber=1000)(cn=foogroup))))',
            '(&(objectClass=posixGroup)(!(&(cn=foogroup)(gidNumber=1000))))',
        ])

        qs = LdapGroup.objects.filter(name='foogroup').exclude(gid=1000)
        self.assertIn(get_filterstr(qs), [
            '(&(objectClass=posixGroup)(&(cn=foogroup)(!(gidNumber=1000))))',
            '(&(objectClass=posixGroup)(&(!(gidNumber=1000))(cn=foogroup)))',
        ])

    def test_filter(self):
        qs = LdapGroup.objects.filter(name='foogroup')
        self.assertEqual(qs.count(), 1)

        qs = LdapGroup.objects.filter(name='foogroup')
        self.assertEqual(len(qs), 1)

        g = qs[0]
        self.assertEqual(g.dn, 'cn=foogroup,%s' % LdapGroup.base_dn)
        self.assertEqual(g.name, 'foogroup')
        self.assertEqual(g.gid, 1000)
        self.assertEqual(g.usernames, ['foouser', 'baruser'])

        # try to filter non-existent entries
        qs = LdapGroup.objects.filter(name='does_not_exist')
        self.assertEqual(qs.count(), 0)

        qs = LdapGroup.objects.filter(name='does_not_exist')
        self.assertEqual(len(qs), 0)

    def test_get(self):
        g = LdapGroup.objects.get(name='foogroup')
        self.assertEqual(g.dn, 'cn=foogroup,%s' % LdapGroup.base_dn)
        self.assertEqual(g.name, 'foogroup')
        self.assertEqual(g.gid, 1000)
        self.assertEqual(g.usernames, ['foouser', 'baruser'])

        # try to get a non-existent entry
        self.assertRaises(LdapGroup.DoesNotExist, LdapGroup.objects.get,
                          name='does_not_exist')

    def test_get_by_dn(self):
        g = LdapGroup.objects.get(dn='cn=foogroup,%s' % LdapGroup.base_dn)
        self.assertEqual(g.dn, 'cn=foogroup,%s' % LdapGroup.base_dn)
        self.assertEqual(g.name, 'foogroup')
        self.assertEqual(g.gid, 1000)
        self.assertEqual(g.usernames, ['foouser', 'baruser'])

    def test_gid_lookup(self):
        g = LdapGroup.objects.get(gid__in=[1000, 2000, 3000])
        self.assertEqual(g.dn, 'cn=foogroup,%s' % LdapGroup.base_dn)
        self.assertEqual(g.name, 'foogroup')
        self.assertEqual(g.gid, 1000)
        self.assertEqual(g.usernames, ['foouser', 'baruser'])

    def test_insert(self):
        g = LdapGroup()
        g.name = 'newgroup'
        g.gid = 1010
        g.usernames = ['someuser', 'foouser']
        g.save()

        # check group was created
        new = LdapGroup.objects.get(name='newgroup')
<<<<<<< HEAD
        self.assertEqual(new.name, 'newgroup')
        self.assertEqual(new.gid, 1010)
        self.assertEqual(new.usernames, ['someuser', 'foouser'])

    def test_create(self):
        LdapGroup.objects.create(
            name='newgroup',
            gid=1010,
            usernames=['someuser', 'foouser'],
        )

        # check group was created
        new = LdapGroup.objects.get(name='newgroup')
        self.assertEqual(new.name, 'newgroup')
        self.assertEqual(new.gid, 1010)
        self.assertEqual(new.usernames, ['someuser', 'foouser'])
=======
        self.assertEquals(new.name, 'newgroup')
        self.assertEquals(new.gid, 1010)
        self.assertEquals(new.usernames, ['someuser', 'foouser'])
        self.assertEquals(new.member, ['user1', 'user2'])
>>>>>>> 6b36513f

    def test_order_by(self):
        # ascending name
        qs = LdapGroup.objects.order_by('name')
        self.assertEqual(len(qs), 3)
        self.assertEqual(qs[0].name, 'bargroup')
        self.assertEqual(qs[1].name, 'foogroup')
        self.assertEqual(qs[2].name, 'wizgroup')

        # descending name
        qs = LdapGroup.objects.order_by('-name')
        self.assertEqual(len(qs), 3)
        self.assertEqual(qs[0].name, 'wizgroup')
        self.assertEqual(qs[1].name, 'foogroup')
        self.assertEqual(qs[2].name, 'bargroup')

        # ascending gid
        qs = LdapGroup.objects.order_by('gid')
        self.assertEqual(len(qs), 3)
        self.assertEqual(qs[0].gid, 1000)
        self.assertEqual(qs[1].gid, 1001)
        self.assertEqual(qs[2].gid, 1002)

        # descending gid
        qs = LdapGroup.objects.order_by('-gid')
        self.assertEqual(len(qs), 3)
        self.assertEqual(qs[0].gid, 1002)
        self.assertEqual(qs[1].gid, 1001)
        self.assertEqual(qs[2].gid, 1000)

        # ascending pk
        qs = LdapGroup.objects.order_by('pk')
        self.assertEqual(len(qs), 3)
        self.assertEqual(qs[0].name, 'bargroup')
        self.assertEqual(qs[1].name, 'foogroup')
        self.assertEqual(qs[2].name, 'wizgroup')

        # descending pk
        qs = LdapGroup.objects.order_by('-pk')
        self.assertEqual(len(qs), 3)
        self.assertEqual(qs[0].name, 'wizgroup')
        self.assertEqual(qs[1].name, 'foogroup')
        self.assertEqual(qs[2].name, 'bargroup')

    def test_bulk_delete(self):
        LdapGroup.objects.all().delete()

        qs = LdapGroup.objects.all()
        self.assertEqual(len(qs), 0)

    def test_bulk_delete_none(self):
        LdapGroup.objects.none().delete()

        qs = LdapGroup.objects.all()
        self.assertEqual(len(qs), 3)

    def test_slice(self):
        qs = LdapGroup.objects.order_by('gid')
        objs = list(qs)
        self.assertEqual(len(objs), 3)
        self.assertEqual(objs[0].gid, 1000)
        self.assertEqual(objs[1].gid, 1001)
        self.assertEqual(objs[2].gid, 1002)

        # limit only
        qs = LdapGroup.objects.order_by('gid')
        objs = qs[:2]
        self.assertEqual(objs.count(), 2)

        objs = qs[:2]
        self.assertEqual(len(objs), 2)
        self.assertEqual(objs[0].gid, 1000)
        self.assertEqual(objs[1].gid, 1001)

        # offset only
        qs = LdapGroup.objects.order_by('gid')
        objs = qs[1:]
        self.assertEqual(objs.count(), 2)

        objs = qs[1:]
        self.assertEqual(len(objs), 2)
        self.assertEqual(objs[0].gid, 1001)
        self.assertEqual(objs[1].gid, 1002)

        # offset and limit
        qs = LdapGroup.objects.order_by('gid')
        objs = qs[1:2]
        self.assertEqual(objs.count(), 1)

        objs = qs[1:2]
        self.assertEqual(len(objs), 1)
        self.assertEqual(objs[0].gid, 1001)

    def test_update(self):
        g = LdapGroup.objects.get(name='foogroup')
        g.gid = 1002
        g.usernames = ['foouser2', u'baruseeer2']
        g.save()

        # check group was updated
        new = LdapGroup.objects.get(name='foogroup')
        self.assertEqual(new.name, 'foogroup')
        self.assertEqual(new.gid, 1002)
        self.assertEqual(new.usernames, ['foouser2', u'baruseeer2'])

    def test_update_change_dn(self):
        g = LdapGroup.objects.get(name='foogroup')
        g.name = 'foogroup2'
        g.save()
        self.assertEqual(g.dn, 'cn=foogroup2,%s' % LdapGroup.base_dn)

        # check group was updated
        new = LdapGroup.objects.get(name='foogroup2')
        self.assertEqual(new.name, 'foogroup2')
        self.assertEqual(new.gid, 1000)
        self.assertEqual(new.usernames, ['foouser', 'baruser'])

    def test_values(self):
        qs = sorted(LdapGroup.objects.values_list('name', flat=True))
        self.assertEqual(len(qs), 3)
        self.assertEqual(qs[0], 'bargroup')
        self.assertEqual(qs[1], 'foogroup')
        self.assertEqual(qs[2], 'wizgroup')

    def test_search(self):
        qs = sorted(LdapGroup.objects.filter(name__contains='foo'))
        self.assertEqual(len(qs), 1)
        self.assertEqual(qs[0].name, 'foogroup')

    def test_values_list(self):
        qs = sorted(LdapGroup.objects.values_list('name', flat=False))
        self.assertEqual(len(qs), 3)
        self.assertEqual(qs[0], ('bargroup',))
        self.assertEqual(qs[1], ('foogroup',))
        self.assertEqual(qs[2], ('wizgroup',))

    def test_delete(self):
        g = LdapGroup.objects.get(name='foogroup')
        g.delete()

        qs = LdapGroup.objects.all()
        self.assertEqual(len(qs), 2)

    def test_paginated_search(self):
        # This test will change the settings, assert we don't break things
        self.assertIsNone(settings.DATABASES['ldap'].get('CONNECTION_OPTIONS', {}).get('page_size'))

        # Test without BATCH_SIZE
        qs = LdapGroup.objects.filter(name__contains='group').order_by('name')
        self.assertEqual(len(qs), 3)
        self.assertEqual(qs[0].name, 'bargroup')
        self.assertEqual(qs[1].name, 'foogroup')
        self.assertEqual(qs[2].name, 'wizgroup')

        # Set new page size
        settings.DATABASES['ldap']['CONNECTION_OPTIONS'] = settings.DATABASES['ldap'].get('CONNECTION_OPTIONS', {})
        settings.DATABASES['ldap']['CONNECTION_OPTIONS']['page_size'] = 1
        connections['ldap'].close()  # Force connection reload

        qs = LdapGroup.objects.filter(name__contains='group').order_by('name')
        self.assertEqual(len(qs), 3)
        self.assertEqual(qs[0].name, 'bargroup')
        self.assertEqual(qs[1].name, 'foogroup')
        self.assertEqual(qs[2].name, 'wizgroup')

        # Restore previous configuration
        del settings.DATABASES['ldap']['CONNECTION_OPTIONS']['page_size']


class UserTestCase(BaseTestCase):
    directory = dict([groups, people, foouser])

    def test_verbose_name(self):
        self.assertEqual("Prime name", LdapUser._meta.get_field('first_name').verbose_name)
        self.assertEqual("Final name", LdapUser._meta.get_field('last_name').verbose_name)

    def test_get(self):
        u = LdapUser.objects.get(username='foouser')
        self.assertEqual(u.first_name, u'Fôo')
        self.assertEqual(u.last_name, u'Usér')
        self.assertEqual(u.full_name, u'Fôo Usér')

        self.assertEqual(u.group, 1000)
        self.assertEqual(u.home_directory, '/home/foouser')
        self.assertEqual(u.uid, 2000)
        self.assertEqual(u.username, 'foouser')
        self.assertEqual(
            u.photo,
            b'\xff\xd8\xff\xe0\x00\x10JFIF\x00\x01\x01'
            b'\x01\x00H\x00H\x00\x00\xff\xfe\x00\x1cCreated with '
            b'GIMP on a Mac\xff\xdb\x00C\x00\x05\x03\x04\x04\x04'
            b'\x03\x05\x04\x04\x04\x05\x05\x05\x06\x07\x0c\x08'
            b'\x07\x07\x07\x07\x0f\x0b\x0b\t\x0c\x11\x0f\x12\x12'
            b'\x11\x0f\x11\x11\x13\x16\x1c\x17\x13\x14\x1a\x15'
            b'\x11\x11\x18!\x18\x1a\x1d\x1d\x1f\x1f\x1f\x13\x17'
            b'"$"\x1e$\x1c\x1e\x1f\x1e\xff\xdb\x00C\x01\x05\x05'
            b'\x05\x07\x06\x07\x0e\x08\x08\x0e\x1e\x14\x11\x14'
            b'\x1e\x1e\x1e\x1e\x1e\x1e\x1e\x1e\x1e\x1e\x1e\x1e'
            b'\x1e\x1e\x1e\x1e\x1e\x1e\x1e\x1e\x1e\x1e\x1e\x1e'
            b'\x1e\x1e\x1e\x1e\x1e\x1e\x1e\x1e\x1e\x1e\x1e\x1e'
            b'\x1e\x1e\x1e\x1e\x1e\x1e\x1e\x1e\x1e\x1e\x1e\x1e'
            b'\x1e\x1e\xff\xc0\x00\x11\x08\x00\x08\x00\x08\x03'
            b'\x01"\x00\x02\x11\x01\x03\x11\x01\xff\xc4\x00\x15'
            b'\x00\x01\x01\x00\x00\x00\x00\x00\x00\x00\x00\x00'
            b'\x00\x00\x00\x00\x00\x00\x08\xff\xc4\x00\x19\x10'
            b'\x00\x03\x01\x01\x01\x00\x00\x00\x00\x00\x00\x00'
            b'\x00\x00\x00\x00\x00\x01\x02\x06\x11A\xff\xc4\x00'
            b'\x14\x01\x01\x00\x00\x00\x00\x00\x00\x00\x00\x00'
            b'\x00\x00\x00\x00\x00\x00\x00\xff\xc4\x00\x14\x11'
            b'\x01\x00\x00\x00\x00\x00\x00\x00\x00\x00\x00\x00'
            b'\x00\x00\x00\x00\x00\xff\xda\x00\x0c\x03\x01\x00'
            b'\x02\x11\x03\x11\x00?\x00\x9d\xf29wU5Q\xd6\xfd\x00'
            b'\x01\xff\xd9',
        )

        self.assertRaises(LdapUser.DoesNotExist, LdapUser.objects.get,
                          username='does_not_exist')

    def test_update(self):
        u = LdapUser.objects.get(username='foouser')
        u.first_name = u'Fôo2'
        u.save()

        # make sure DN gets updated if we change the pk
        u.username = 'foouser2'
        u.save()
        self.assertEqual(u.dn, 'uid=foouser2,%s' % LdapUser.base_dn)


class ScopedTestCase(BaseTestCase):
    directory = dict([groups, people, foogroup, contacts])

    def setUp(self):
        super(ScopedTestCase, self).setUp()
        self.scoped_model = LdapGroup.scoped("ou=contacts,%s" %
                                             LdapGroup.base_dn)

    def test_scope(self):
        ScopedGroup = self.scoped_model

        qs = LdapGroup.objects.all()
        self.assertEqual(qs.count(), 1)

        qs = ScopedGroup.objects.all()
        self.assertEqual(qs.count(), 0)

        # create scoped group
        g2 = ScopedGroup()
        g2.name = "scopedgroup"
        g2.gid = 5000
        g2.save()

        qs = LdapGroup.objects.all()
        self.assertEqual(qs.count(), 2)

        qs = ScopedGroup.objects.all()
        self.assertEqual(qs.count(), 1)

        g2 = ScopedGroup.objects.get(name="scopedgroup")
        self.assertEqual(g2.name, u'scopedgroup')
        self.assertEqual(g2.gid, 5000)


class AdminTestCase(BaseTestCase):
    directory = dict([groups, people, foouser, foogroup, bargroup])

    def setUp(self):
        super(AdminTestCase, self).setUp()
        self._user = UserFactory(
            username='test_user',
            cleartext_password='password',
            superuser=True,
        )
        self.client.login(username="test_user", password="password")

    def test_index(self):
        response = self.client.get('/admin/examples/')
        self.assertContains(response, "Ldap groups")
        self.assertContains(response, "Ldap users")

    def test_group_list(self):
        response = self.client.get('/admin/examples/ldapgroup/')
        self.assertContains(response, "Ldap groups")
        self.assertContains(response, "foogroup")
        self.assertContains(response, "1000")

        # order by name
        response = self.client.get('/admin/examples/ldapgroup/?o=1')
        self.assertContains(response, "Ldap groups")
        self.assertContains(response, "foogroup")
        self.assertContains(response, "1000")

        # order by gid
        response = self.client.get('/admin/examples/ldapgroup/?o=2')
        self.assertContains(response, "Ldap groups")
        self.assertContains(response, "foogroup")
        self.assertContains(response, "1000")

    def test_group_detail(self):
        response = self.client.get('/admin/examples/ldapgroup/foogroup/', follow=True)
        self.assertContains(response, "foogroup")
        self.assertContains(response, "1000")

    def test_group_add(self):
        response = self.client.post('/admin/examples/ldapgroup/add/',
                                    {'gid': '1002', 'name': 'wizgroup'})
        self.assertRedirects(response, '/admin/examples/ldapgroup/')
        qs = LdapGroup.objects.all()
        self.assertEqual(qs.count(), 3)

    def test_group_delete(self):
        response = self.client.post(
            '/admin/examples/ldapgroup/foogroup/delete/', {'yes': 'post'})
        self.assertRedirects(response, '/admin/examples/ldapgroup/')
        qs = LdapGroup.objects.all()
        self.assertEqual(qs.count(), 1)

    def test_group_search(self):
<<<<<<< HEAD
=======
        self.ldapobj.search_s.seed(
            "ou=groups,dc=nodomain", 2,
            "(&(objectClass=posixGroup)(cn=*foo*))",
            ['dn'])([foogroup])
        self.ldapobj.search_s.seed(
            "ou=groups,dc=nodomain", 2,
            "(&(objectClass=posixGroup)(cn=*foo*))",
            ['gidNumber', 'cn', 'memberUid', 'member'])([foogroup])
>>>>>>> 6b36513f
        response = self.client.get('/admin/examples/ldapgroup/?q=foo')
        self.assertContains(response, "Ldap groups")
        self.assertContains(response, "foogroup")
        self.assertContains(response, "1000")

    def test_user_list(self):
        response = self.client.get('/admin/examples/ldapuser/')
        self.assertContains(response, "Ldap users")
        self.assertContains(response, "foouser")
        self.assertContains(response, "2000")

        # order by username
        response = self.client.get('/admin/examples/ldapuser/?o=1')
        self.assertContains(response, "Ldap users")
        self.assertContains(response, "foouser")
        self.assertContains(response, "2000")

        # order by uid
        response = self.client.get('/admin/examples/ldapuser/?o=2')
        self.assertContains(response, "Ldap users")
        self.assertContains(response, "foouser")
        self.assertContains(response, "2000")

    def test_user_detail(self):
        response = self.client.get('/admin/examples/ldapuser/foouser/', follow=True)
        self.assertContains(response, "foouser")
        self.assertContains(response, "2000")

    def test_user_delete(self):
        response = self.client.post('/admin/examples/ldapuser/foouser/delete/',
                                    {'yes': 'post'})
        self.assertRedirects(response, '/admin/examples/ldapuser/')<|MERGE_RESOLUTION|>--- conflicted
+++ resolved
@@ -278,7 +278,6 @@
 
         # check group was created
         new = LdapGroup.objects.get(name='newgroup')
-<<<<<<< HEAD
         self.assertEqual(new.name, 'newgroup')
         self.assertEqual(new.gid, 1010)
         self.assertEqual(new.usernames, ['someuser', 'foouser'])
@@ -295,12 +294,7 @@
         self.assertEqual(new.name, 'newgroup')
         self.assertEqual(new.gid, 1010)
         self.assertEqual(new.usernames, ['someuser', 'foouser'])
-=======
-        self.assertEquals(new.name, 'newgroup')
-        self.assertEquals(new.gid, 1010)
-        self.assertEquals(new.usernames, ['someuser', 'foouser'])
         self.assertEquals(new.member, ['user1', 'user2'])
->>>>>>> 6b36513f
 
     def test_order_by(self):
         # ascending name
@@ -619,17 +613,10 @@
         self.assertEqual(qs.count(), 1)
 
     def test_group_search(self):
-<<<<<<< HEAD
-=======
-        self.ldapobj.search_s.seed(
-            "ou=groups,dc=nodomain", 2,
-            "(&(objectClass=posixGroup)(cn=*foo*))",
-            ['dn'])([foogroup])
         self.ldapobj.search_s.seed(
             "ou=groups,dc=nodomain", 2,
             "(&(objectClass=posixGroup)(cn=*foo*))",
             ['gidNumber', 'cn', 'memberUid', 'member'])([foogroup])
->>>>>>> 6b36513f
         response = self.client.get('/admin/examples/ldapgroup/?q=foo')
         self.assertContains(response, "Ldap groups")
         self.assertContains(response, "foogroup")
